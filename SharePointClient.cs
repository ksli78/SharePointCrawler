using System;
using System.Collections.Generic;
using System.IO;
using System.Linq;
using System.Net;
using System.Net.Http;
using System.Net.Http.Headers;
using System.Net.Http.Json;
using System.Text;
using System.Text.Encodings.Web;
using System.Text.Json;
using System.Text.RegularExpressions;
using System.Threading.Tasks;
using DocumentFormat.OpenXml.Packaging;
using DocumentFormat.OpenXml.Wordprocessing;
using DocumentFormat.OpenXml.Spreadsheet;
using UglyToad.PdfPig;
using System.Text.Json.Serialization;
using DocumentFormat.OpenXml.Drawing.Charts;
using UglyToad.PdfPig.Tokens;
using UglyToad.PdfPig.Fonts.TrueType.Tables;
using SharePointCrawler.Foundation.Models;
using DocumentFormat.OpenXml.Office2010.Excel;

namespace SharePointCrawler;

/// <summary>
/// Provides functionality to crawl a SharePoint document library using the
/// SharePoint REST API.  The crawler authenticates using a set of Windows
/// credentials and can recursively traverse the folders within a library to
/// retrieve both the metadata and binary contents of each file.  Calls to the
/// REST API leverage the <c>GetFolderByServerRelativeUrl</c> endpoint with
/// <c>$expand=Folders,Files</c> so that folder and file information can be
/// fetched together in one request【697898085085864†L82-L86】.  Individual file
/// contents are downloaded via the <c>GetFileByServerRelativeUrl</c> endpoint
/// using the <c>$value</c> segment【497258984103498†L142-L163】.  The
/// <see cref="SendToExternalApiAsync"/> method is intentionally left as a stub
/// so that callers can implement custom logic (such as posting the document
/// elsewhere) when a file is retrieved.
/// </summary>
public class SharePointClient : IDisposable
{
    private readonly HttpClient _client;
    private readonly string _siteUrl;
    private string _rootUrl = string.Empty;
    private static readonly Regex PageNumberRegex = new(@"^(page\s*\d+(\s*of\s*\d+)?)|^\d+$", RegexOptions.IgnoreCase);
    private static readonly Regex SignatureRegex = new(@"^(signature|signed|approved by|prepared by).*", RegexOptions.IgnoreCase);
    private static readonly Regex ToCRegex = new(@"table of contents", RegexOptions.IgnoreCase);

    private HashSet<string> _allowedTitles = new HashSet<string>();
    private int _chunkSizeTokens = 0;
    private int _overlapTokens = 0;
    private string _collection = "";
    private string logFile = "log.txt";
    private StreamWriter _writer;
   
    
    private static readonly Dictionary<Regex, string> CategoryKeywordMap = new()
    {
        [new Regex(@"\b(hr|human resources|employee)\b", RegexOptions.IgnoreCase)] = "HR",
        [new Regex(@"\b(it|information technology|software|system)\b", RegexOptions.IgnoreCase)] = "IT",
        [new Regex(@"\b(policy|procedure|guideline)\b", RegexOptions.IgnoreCase)] = "Policy",
        [new Regex(@"\b(form|template)\b", RegexOptions.IgnoreCase)] = "Form"
    };
    private static readonly HashSet<string> StopWords = new(new[]
    {
        "the","and","for","with","that","this","from","have","will","their","are","was","were","has","had","but","not","you","your","about","into","can","shall","may","might","should","could","been","being","over","under","after","before","between","within","upon","without","including","include","such","each","any","other","more","most","some","than","too","very","one","two","three"
    });
    /// <summary>
    /// Constructs a new client for interacting with a SharePoint site.  The
    /// <paramref name="siteUrl"/> parameter should point at the root of the
    /// SharePoint site (for example, <c>https://server/sites/DevSite</c>).  A
    /// <see cref="NetworkCredential"/> is used to authenticate requests
    /// against an on‑premises farm.  If no credentials are supplied the
    /// underlying handler will use the default credentials of the current
    /// process.
    /// </summary>
    /// <param name="siteUrl">The base URL of the SharePoint site.</param>
    /// <param name="credential">Windows credentials for authentication.</param>
    public SharePointClient(string siteUrl, NetworkCredential? credential, HashSet<string>? allowedTitles, int chunkSizeTokens, int overlapTokens, string collection)
    {
        if (string.IsNullOrWhiteSpace(siteUrl))
            throw new ArgumentException("Site URL must be provided", nameof(siteUrl));


        _allowedTitles = allowedTitles;
        _chunkSizeTokens = chunkSizeTokens;
        _overlapTokens = overlapTokens;
        _collection = collection;


        // Trim trailing slashes from the site URL so we don't end up with
        // duplicate separators when constructing endpoint URIs.
        _siteUrl = siteUrl.TrimEnd('/');
        var rtUrl = new Uri(siteUrl);
        _rootUrl = $"{rtUrl.Scheme}://{rtUrl.Host}";
        var handler = new HttpClientHandler();
        if (credential != null)
        {
            handler.Credentials = credential;
            handler.PreAuthenticate = true;
        }
        else
        {
            handler.UseDefaultCredentials = true;
        }

        _client = new HttpClient(handler)
        {
            Timeout = TimeSpan.FromMinutes(30)
        };
        // Request JSON output without additional metadata.  If you prefer a
        // verbose response (wrapped in a top‑level "d" property) you can
        // replace odata=minimalmetadata with odata=verbose.  The crawler
        // detects both shapes when parsing the response.
        _client.DefaultRequestHeaders.Accept.Clear();
        _client.DefaultRequestHeaders.Accept.Add(new MediaTypeWithQualityHeaderValue("application/json"));

        _client.DefaultRequestHeaders.Add("Prefer", "odata=minimalmetadata");

        _client.DefaultRequestHeaders.Add("X-FORMS_BASED_AUTH_ACCEPTED", "f");

        _writer = new StreamWriter(logFile, true);
    }

    private void Log(string message)
    {
        _writer.WriteLine($"{DateTime.Now:u} {message}");
        _writer.Flush();
    }

    /// <summary>
    /// Calculates the total number of documents that will be processed for the specified library.
    /// </summary>
    /// <param name="libraryRelativeUrl">Server relative URL of the document library to inspect.</param>
    /// <returns>The total count of documents that meet the filtering criteria.</returns>
    public async Task<int> GetTotalDocumentCountAsync(string libraryRelativeUrl)
    {
        if (string.IsNullOrWhiteSpace(libraryRelativeUrl))
            throw new ArgumentException("Library relative URL must be provided", nameof(libraryRelativeUrl));

        var folders = await GetAllFoldersAsync(libraryRelativeUrl).ConfigureAwait(false);
        int total = 0;
        foreach (var folder in folders)
        {
            total += await CountFilesInFolderAsync(folder).ConfigureAwait(false);
        }
        return total;
    }

    /// <summary>
    /// Enumerates all files in the specified library.  The crawler first
    /// retrieves a complete list of folders within the library and then
    /// iterates over each folder to download its files.  Sub‑folders are
    /// discovered during the initial enumeration so that the folder tree is
    /// traversed depth‑first before any files are processed.
    /// </summary>
    /// <param name="libraryRelativeUrl">Server relative URL of the document library to crawl.</param>
    /// <returns>An asynchronous stream of <see cref="DocumentInfo"/> objects.</returns>
    public async IAsyncEnumerable<DocumentInfo> GetDocumentsAsync(string libraryRelativeUrl)
    {
        if (string.IsNullOrWhiteSpace(libraryRelativeUrl))
            throw new ArgumentException("Library relative URL must be provided", nameof(libraryRelativeUrl));

        var folders = await GetAllFoldersAsync(libraryRelativeUrl).ConfigureAwait(false);
        foreach (var folder in folders)
        {
            ConsoleWindow.SetStatus(folder, string.Empty);
            await foreach (var doc in ProcessFilesInFolderAsync(folder).ConfigureAwait(false))
            {
                yield return doc;
            }
        }
    }

    /// <summary>
    /// Recursively builds a list of all folder URLs beneath the supplied
    /// library URL.
    /// </summary>
    private async Task<List<string>> GetAllFoldersAsync(string rootRelativeUrl)
    {
        var folders = new List<string>();
        var stack = new Stack<string>();
        stack.Push(rootRelativeUrl);

        while (stack.Count > 0)
        {
            var current = stack.Pop();
            folders.Add(current);

            var encoded = Uri.EscapeDataString(current.TrimStart('/'));
            var endpoint = $"{_siteUrl}/_api/web/GetFolderByServerRelativeUrl('{encoded}')?$select=ServerRelativeUrl&$expand=Folders";
            using var response = await _client.GetAsync(endpoint).ConfigureAwait(false);
            if (!response.IsSuccessStatusCode) continue;

            using var stream = await response.Content.ReadAsStreamAsync().ConfigureAwait(false);
            using var document = await JsonDocument.ParseAsync(stream).ConfigureAwait(false);
            JsonElement root = document.RootElement;
            if (root.TryGetProperty("d", out var d)) root = d;

            if (root.TryGetProperty("Folders", out var foldersElement))
            {
                JsonElement folderArray;
                if (foldersElement.ValueKind == JsonValueKind.Array)
                    folderArray = foldersElement;
                else if (foldersElement.TryGetProperty("results", out var folderResults))
                    folderArray = folderResults;
                else
                    folderArray = default;

                if (folderArray.ValueKind == JsonValueKind.Array)
                {
                    foreach (var folderElement in folderArray.EnumerateArray())
                    {
                        if (folderElement.TryGetProperty("ServerRelativeUrl", out var serverUrl))
                        {
                            var url = serverUrl.GetString();
                            if (!string.IsNullOrWhiteSpace(url))
                                stack.Push(url);
                        }
                    }
                }
            }
        }

        return folders;
    }

    /// <summary>
    /// Retrieves all files within the specified folder.
    /// </summary>
    private async IAsyncEnumerable<DocumentInfo> ProcessFilesInFolderAsync(string folderRelativeUrl)
    {
        var encoded = Uri.EscapeDataString(folderRelativeUrl);
        var endpoint = $"{_siteUrl}/_api/web/GetFolderByServerRelativeUrl('{encoded}')?$expand=Files";
        using var response = await _client.GetAsync(endpoint).ConfigureAwait(false);
        if (!response.IsSuccessStatusCode)
        {
            Log($"Request to {endpoint} failed with {response.StatusCode}");
            yield break;
        }

        using var stream = await response.Content.ReadAsStreamAsync().ConfigureAwait(false);
        using var document = await JsonDocument.ParseAsync(stream).ConfigureAwait(false);
        JsonElement root = document.RootElement;
        if (root.TryGetProperty("d", out var dProp)) root = dProp;

        if (root.TryGetProperty("Files", out var filesElement))
        {
            JsonElement fileArray;
            if (filesElement.ValueKind == JsonValueKind.Array)
                fileArray = filesElement;
            else if (filesElement.TryGetProperty("results", out var fileResults))
                fileArray = fileResults;
            else
                fileArray = default;

            if (fileArray.ValueKind == JsonValueKind.Array)
            {
                foreach (var fileElement in fileArray.EnumerateArray())
                {
                    DocumentInfo? docInfo = null;
                    var start = DateTime.Now;
                    try
                    {
                        docInfo = await FetchFileInfoAsync(fileElement).ConfigureAwait(false);
                        if (_allowedTitles != null && !_allowedTitles.Contains(docInfo.Name) && !_allowedTitles.Contains(docInfo.Metadata.GetValueOrDefault("Title")?.ToString()))
                            continue;

                        ConsoleWindow.SetStatus(folderRelativeUrl, docInfo.Name);
                        ConsoleWindow.StartDocument(docInfo, start);
                        await SendToExternalApiAsync(docInfo).ConfigureAwait(false);
                        var elapsed = DateTime.Now - start;
                        ConsoleWindow.CompleteDocument(docInfo, elapsed, true);
                    }
                    catch (Exception ex)
                    {
                        var elapsed = DateTime.Now - start;
                        ConsoleWindow.Error($"Error: {ex.Message} (elapsed {elapsed.TotalSeconds:F1}s)");
                        if (docInfo != null)
                        {
                            ErrorLogger.Log(docInfo.Name, docInfo.Url, ex.Message);
                            ConsoleWindow.CompleteDocument(docInfo, elapsed, false, ex.Message);
                        }
                        docInfo = null;
                    }
                    if (docInfo != null)
                    {
                        yield return docInfo;
                    }
                }
            }
        }
    }

    /// <summary>
    /// Counts the number of files within the specified folder that meet the filtering criteria.
    /// </summary>
    private async Task<int> CountFilesInFolderAsync(string folderRelativeUrl)
    {
        var encoded = Uri.EscapeDataString(folderRelativeUrl);
        var endpoint = $"{_siteUrl}/_api/web/GetFolderByServerRelativeUrl('{encoded}')?$expand=Files";
        using var response = await _client.GetAsync(endpoint).ConfigureAwait(false);
        if (!response.IsSuccessStatusCode)
        {
            Log($"Request to {endpoint} failed with {response.StatusCode}");
            return 0;
        }

        using var stream = await response.Content.ReadAsStreamAsync().ConfigureAwait(false);
        using var document = await JsonDocument.ParseAsync(stream).ConfigureAwait(false);
        JsonElement root = document.RootElement;
        if (root.TryGetProperty("d", out var dProp)) root = dProp;

        int count = 0;
        if (root.TryGetProperty("Files", out var filesElement))
        {
            JsonElement fileArray;
            if (filesElement.ValueKind == JsonValueKind.Array)
                fileArray = filesElement;
            else if (filesElement.TryGetProperty("results", out var fileResults))
                fileArray = fileResults;
            else
                fileArray = default;

            if (fileArray.ValueKind == JsonValueKind.Array)
            {
                foreach (var fileElement in fileArray.EnumerateArray())
                {
                    if (_allowedTitles != null)
                    {
                        string? name = null;
                        if (fileElement.TryGetProperty("Name", out var nameProp))
                            name = nameProp.GetString();
                        string? title = null;
                        if (fileElement.TryGetProperty("Title", out var titleProp))
                            title = titleProp.GetString();
                        if (!_allowedTitles.Contains(name ?? string.Empty) && !_allowedTitles.Contains(title ?? string.Empty))
                            continue;
                    }
                    count++;
                }
            }
        }
        return count;
    }

    /// <summary>
    /// Retrieves the binary contents and metadata for a single file.  The
    /// <paramref name="fileElement"/> is the JSON element representing the
    /// file as returned by the SharePoint REST API.  This method extracts
    /// useful properties (such as Name and ServerRelativeUrl) and downloads
    /// the file data via the <c>$value</c> endpoint【497258984103498†L142-L163】.
    /// </summary>
    /// <param name="fileElement">A JSON element representing a file in the REST response.</param>
    /// <returns>A populated <see cref="DocumentInfo"/> instance.</returns>
    private async Task<DocumentInfo> FetchFileInfoAsync(JsonElement fileElement)
    {
        var doc = new DocumentInfo();

        // Copy all properties from the JSON into the metadata dictionary.
        foreach (var property in fileElement.EnumerateObject())
        {
            object? value = property.Value.ValueKind switch
            {
                JsonValueKind.String => property.Value.GetString(),
                JsonValueKind.Number => property.Value.TryGetInt64(out var l) ? l : property.Value.GetDouble(),
                JsonValueKind.True => true,
                JsonValueKind.False => false,
                JsonValueKind.Null => null,
                _ => property.Value.ToString()
            };
            doc.Metadata[property.Name] = value;
        }

        // Extract specific fields for convenience.
        if (fileElement.TryGetProperty("Name", out var nameProp))
        {
            doc.Name = nameProp.GetString() ?? string.Empty;
        }
        if (fileElement.TryGetProperty("ServerRelativeUrl", out var urlProp))
        {
            doc.Url = urlProp.GetString() ?? string.Empty;
        }

        // Download the binary data for the file using the $value endpoint.  The
        // REST syntax for downloading a file is documented by Microsoft; you
        // call GetFileByServerRelativeUrl and append $value【497258984103498†L142-L163】.
        if (!string.IsNullOrWhiteSpace(doc.Url) && doc.Url.EndsWith("aspx") != true )
        {
            var escapedUrl = doc.Url.Replace("'", "''");
            var fileEndpoint = $"{_siteUrl}/_api/web/GetFileByServerRelativeUrl('{escapedUrl}')/$value";
            
            using var fileResponse = await _client.GetAsync(fileEndpoint).ConfigureAwait(false);
            if (fileResponse.IsSuccessStatusCode)
            {
                doc.Data = await fileResponse.Content.ReadAsByteArrayAsync().ConfigureAwait(false);
            }
            else
            {
                var msg = await fileResponse.Content.ReadAsStringAsync().ConfigureAwait(false);
                ConsoleWindow.Error(msg);
                ErrorLogger.Log(doc.Name, doc.Url, msg);
            }
        }

        return doc;
    }
    private static IList<string> Tokenize(string text)
    {
        // naïve tokenizer: split on whitespace and punctuation
        return text?
            .Split(new[] { ' ', '\n', '\r', '\t', '.', ',', ';', ':', '-', '(', ')', '[', ']', '{', '}', '!', '?', '"' }, StringSplitOptions.RemoveEmptyEntries)
            .ToList() ?? new List<string>();
    }

    private static List<string> SplitIntoChunks(string text, int chunkSize, int overlap)
    {
        var tokens = Tokenize(text);
        var chunks = new List<string>();
        for (int start = 0; start < tokens.Count; start += (chunkSize - overlap))
        {
            var window = tokens.Skip(start).Take(chunkSize).ToList();
            if (window.Count == 0) break;
            chunks.Add(string.Join(" ", window));
            if (start + chunkSize >= tokens.Count) break;
        }
        return chunks;
    }
    private string BuildBreadcrumbs(DocumentInfo doc)
    {
        string? title = doc.Metadata.TryGetValue("Title", out var t) ? t?.ToString() : doc.Name;
        return title ?? "";
    }

    protected async Task SendToExternalApiAsync(DocumentInfo doc)
    {
        string? textContent = null;
        var extension = Path.GetExtension(doc.Name).ToLowerInvariant();
        try
        {
            switch (extension)
            {
                case ".txt":
                case ".md":
                    textContent = Encoding.UTF8.GetString(doc.Data);
                    break;
                case ".pdf":
                    PdfToMarkdownConverter converter = new PdfToMarkdownConverter();
                    textContent = converter.ConvertToMarkdown(doc.Data);
                    break;
                case ".docx":
                    textContent = ExtractWordText(doc.Data);
                    break;
                case ".xlsx":
                    textContent = ExtractExcelText(doc.Data);
                    break;
            }
        }
        catch (Exception ex)
        {
            var msg = $"Failed to extract text for {doc.Name}: {ex.Message}";
            ConsoleWindow.Error(msg);
            ErrorLogger.Log(doc.Name, doc.Url, msg);
        }

        if (textContent != null)
        {
            textContent = CleanText(textContent);
            // Only proceed if we have enough cleaned text.  The infer_metadata
            // endpoint requires a reasonable length to produce a summary and
            // keywords.  If the document is too short, skip ingestion.
            if (string.IsNullOrWhiteSpace(textContent) || textContent.Length < 500)
            {
                ConsoleWindow.Info($"Skipping {doc.Name} due to insufficient content ({textContent?.Length ?? 0} chars).");
                return;
            }
        }
        // Call the infer_metadata API to obtain summary, category and keywords.
        string? inferredSummary = null;
        string? inferredCategory = null;
        List<string>? inferredKeywords = null;

        if (!string.IsNullOrWhiteSpace(textContent))
        {
            try
            {
                var meta = await InferMetadataAsync(textContent, doc).ConfigureAwait(false);
                if (meta != null)
                {
                    inferredSummary = meta.Summary;
                    inferredCategory = meta.Category;
                    inferredKeywords = meta.Keywords;
                }
            }
            catch (Exception ex)
            {
                ConsoleWindow.Error($"infer_metadata failed: {ex.Message}");
            }
        }

        var breadcrumbs = BuildBreadcrumbs(doc);
        var chunks = textContent != null
            ? SplitIntoChunks(textContent, _chunkSizeTokens, _overlapTokens)
            : new List<string> { null }; // fallback to whole file if no text

        List<IngestChunk> ingestChunks = new List<IngestChunk>();

        foreach (var (chunkText, idx) in chunks.Select((c, i) => (c, i)))
        {
            var inChunk = new IngestChunk()
            {
                AllowedGroups = ["everyone"],
                SpWebUrl = $"{_rootUrl}{doc.Url}",
                SpItemId = doc.Metadata.TryGetValue("UniqueId", out var id) ? id?.ToString() : new Guid().ToString(),
                ETag = doc.Metadata.TryGetValue("ETag", out var etag) ? etag?.ToString() : null,
                Title = doc.Metadata.TryGetValue("Title", out var title) ? title?.ToString() : doc.Name,
                FileName = doc.Name,
                TextContent = chunkText,
                ContentBytes = textContent is null ? Convert.ToBase64String(doc.Data) : null,
                Collection = _collection,
                ChunkIndex = idx,
                Breadcrumbs = breadcrumbs,
                ChunkSize = _chunkSizeTokens,
                ChunkOverlap = _overlapTokens,
                Org = doc.Metadata.TryGetValue("Org", out var org) ? org?.ToString() : null,
                OrgCode = doc.Metadata.TryGetValue("Org_x0020_Code", out var orgCode) ? orgCode?.ToString() : null,
                DocCode = doc.Metadata.TryGetValue("Document_x0020__x0023_", out var docCode) ? docCode?.ToString() : null,
                Owner = doc.Metadata.TryGetValue("Owner0", out var owner) ? owner?.ToString() : null,
                Version = doc.Metadata.TryGetValue("Version_", out var version) ? version?.ToString() : null,
                RevisionDate = doc.Metadata.TryGetValue("Revision_x0020_Date", out var rev) ? rev?.ToString() : null,
                LatestReviewDate = doc.Metadata.TryGetValue("Latest_x0020_Review_x0020_Date", out var latest) ? latest?.ToString() : null,
                DocumentReviewDate = doc.Metadata.TryGetValue("aaaa", out var docReview) ? docReview?.ToString() : null,
                ReviewApprovalDate = doc.Metadata.TryGetValue("Review_x0020_Approval_x0020_Date", out var approval) ? approval?.ToString() : null,
                EnterpriseKeywords = ExtractKeywords(doc, "TaxKeyword"),
                AssociationIds = ExtractKeywords(doc, "Association"),
                // Assign summary, category and keywords from infer_metadata if available,
                // otherwise fallback to simple heuristics.
                Summary = inferredSummary ?? (textContent != null ? GenerateSummary(textContent) : null),
                Category = inferredCategory ?? DetectCategory(textContent ?? string.Empty),
                Keywords = inferredKeywords != null && inferredKeywords.Count > 0 ? string.Join(",", inferredKeywords) : null,
            };

            ingestChunks.Add(inChunk);
        }


        var ingestRequest = new IngestRequest()
        {
            Chunks = ingestChunks,
        };


        // POST to your local AdamPY endpoint (update URL if needed)
        var json = JsonSerializer.Serialize(ingestRequest, new JsonSerializerOptions { PropertyNamingPolicy = JsonNamingPolicy.SnakeCaseLower });
        var content = new StringContent(json, Encoding.UTF8, "application/json");


        using var httpClient = new HttpClient
        {
            Timeout = TimeSpan.FromMinutes(30)
        };

        try
        {
            var response = await httpClient.PostAsync($"http://adam.amentumspacemissions.com:8000/ingest_document", content);

            if (!response.IsSuccessStatusCode)
            {
                var errorString = await response.Content.ReadAsStringAsync();
                ConsoleWindow.Error(errorString);
                ErrorLogger.Log(doc.Name, doc.Url, errorString);
            }
            else
            {
                var resp = await response.Content.ReadFromJsonAsync<IngestResponse>();
                if (resp != null)
                {
                    ConsoleWindow.Success($"Status:{resp.Success} - {resp.Chunks} Chunks");
                }
            }
        }
        catch (Exception ex)
        {
            ConsoleWindow.Error(ex.ToString());
            ErrorLogger.Log(doc.Name, doc.Url, ex.ToString());
        }
    }



    private static string ExtractPdfText(byte[] data)
    {
        using var ms = new MemoryStream(data);
        using var document = PdfDocument.Open(ms);
        var sb = new StringBuilder();
        foreach (var page in document.GetPages())
        {
            sb.AppendLine(page.Text);
        }
        return sb.ToString();
    }

    private static string ExtractWordText(byte[] data)
    {
        using var ms = new MemoryStream(data);
        using var doc = WordprocessingDocument.Open(ms, false);
        var sb = new StringBuilder();
        var body = doc.MainDocumentPart?.Document.Body;
        if (body != null)
        {
            foreach (var text in body.Descendants<DocumentFormat.OpenXml.Wordprocessing.Text>())
            {
                sb.Append(text.Text);
            }
        }
        return sb.ToString();
    }

    private static string ExtractExcelText(byte[] data)
    {
        using var ms = new MemoryStream(data);
        using var document = SpreadsheetDocument.Open(ms, false);
        var sb = new StringBuilder();
        var wbPart = document.WorkbookPart;
        if (wbPart?.Workbook.Sheets != null)
        {
            foreach (Sheet sheet in wbPart.Workbook.Sheets.OfType<Sheet>())
            {
                var wsPart = (WorksheetPart)wbPart.GetPartById(sheet.Id!);
                foreach (var row in wsPart.Worksheet.Descendants<Row>())
                {
                    foreach (var cell in row.Descendants<Cell>())
                    {
                        var text = GetCellValue(cell, wbPart);
                        if (!string.IsNullOrWhiteSpace(text))
                            sb.Append(text).Append(' ');
                    }
                    sb.AppendLine();
                }
            }
        }
        return sb.ToString();
    }

    private static string GetCellValue(Cell cell, WorkbookPart wbPart)
    {
        var value = cell.CellValue?.InnerText ?? string.Empty;
        if (cell.DataType?.Value == CellValues.SharedString)
        {
            var sstPart = wbPart.SharedStringTablePart;
            if (sstPart != null)
            {
                return sstPart.SharedStringTable.ChildElements[int.Parse(value)].InnerText;
            }
        }
        return value;
    }

    private static string CleanText(string text)
    {
        if (string.IsNullOrWhiteSpace(text)) return string.Empty;

        var lines = text.Split('\n');
        var lineCounts = new Dictionary<string, int>(StringComparer.OrdinalIgnoreCase);
        foreach (var line in lines)
        {
            var trimmed = line.Trim();
            if (trimmed.Length == 0) continue;
            lineCounts[trimmed] = lineCounts.TryGetValue(trimmed, out var c) ? c + 1 : 1;
        }
        var totalLines = lines.Length;
        var sb = new StringBuilder();
        var inToc = false;
        foreach (var line in lines)
        {
            var trimmed = line.Trim();
            if (trimmed.Length == 0) continue;
            if (PageNumberRegex.IsMatch(trimmed) || SignatureRegex.IsMatch(trimmed)) continue;
            if (lineCounts.TryGetValue(trimmed, out var count) && count > totalLines * 0.5) continue; // header/footer
            if (!inToc && ToCRegex.IsMatch(trimmed)) { inToc = true; continue; }
            if (inToc)
            {
                if (string.IsNullOrWhiteSpace(trimmed)) inToc = false;
                continue;
            }
            sb.AppendLine(trimmed);
        }

        var cleaned = sb.ToString();
        cleaned = Regex.Replace(cleaned, @"\s+", " ");
        return cleaned.Trim();
    }

    private static string DeriveTitle(string? original, string text, string fileName)
    {
        var firstLine = text.Split('\n').Select(l => l.Trim()).FirstOrDefault(l => !string.IsNullOrWhiteSpace(l));
        if (string.IsNullOrWhiteSpace(original) || original.Equals(Path.GetFileNameWithoutExtension(fileName), StringComparison.OrdinalIgnoreCase))
        {
            return firstLine ?? original ?? fileName;
        }
        return original;
    }

    private static string? DetectCategory(string text)
    {
        foreach (var kvp in CategoryKeywordMap)
        {
            if (kvp.Key.IsMatch(text)) return kvp.Value;
        }
        return null;
    }

    private static List<string> GenerateKeywords(string text, int max = 10)
    {
        var tokens = Regex.Matches(text.ToLowerInvariant(), @"\b[a-z]{3,}\b").Select(m => m.Value)
            .Where(t => !StopWords.Contains(t));
        var freq = tokens.GroupBy(t => t).ToDictionary(g => g.Key, g => g.Count());
        return freq.OrderByDescending(kv => kv.Value).Take(max).Select(kv => kv.Key).ToList();
    }

    private static string GenerateSummary(string text, int maxSentences = 3)
    {
        var sentences = Regex.Split(text, @"(?<=[\.\!\?])\s+").Where(s => !string.IsNullOrWhiteSpace(s)).ToArray();
        return string.Join(" ", sentences.Take(maxSentences));
    }
    private List<string> ExtractKeywords(DocumentInfo doc, string field)
    {
        if (!doc.Metadata.TryGetValue(field, out var raw)) return new();
        if (raw is string s && s.Contains(";")) return s.Split(';').Select(x => x.Trim()).ToList();
        if (raw is IEnumerable<object> list) return list.Select(x => x?.ToString()).Where(x => !string.IsNullOrWhiteSpace(x)).ToList()!;
        return new() { raw?.ToString()! };
    }

    private class IngestResponse
    {
        [JsonPropertyName("Success")]
        public bool Success { get; set; }
        
        [JsonPropertyName("chunks")]
        public int Chunks { get; set; }
    }

    /// <summary>
    /// Releases the underlying <see cref="HttpClient"/> and associated handler.
    /// </summary>
    public void Dispose()
    {
        _client.Dispose();
        _writer.Flush();
        _writer.Close();    
        _writer.Dispose();
    }

<<<<<<< HEAD
   
=======
    
>>>>>>> e54e88e7

    /// <summary>
    /// Calls the infer_metadata endpoint to obtain a summary, category and keyword list
    /// for a given document.  If the call fails for any reason, null is returned
    /// and callers should fall back to local heuristics.
    /// </summary>
    /// <param name="text">The cleaned text of the document.</param>
    /// <param name="doc">The document info for metadata (title, doc code).</param>
    /// <returns>An InferMetadataResult on success, otherwise null.</returns>
    private async Task<InferMetadataResult?> InferMetadataAsync(string text, DocumentInfo doc)
    {
        if (string.IsNullOrWhiteSpace(text)) return null;

        // Build the request payload.  Include title and doc_code if available.
        string? title = doc.Metadata.TryGetValue("Title", out var tVal) ? tVal?.ToString() : doc.Name;
        string? docCode = doc.Metadata.TryGetValue("Document_x0020__x0023_", out var dcVal) ? dcVal?.ToString() : null;
        var payload = new
        {
            text = text,
            title = title,
            doc_code = docCode
        };

        var json = JsonSerializer.Serialize(payload);
        using var httpClient = new HttpClient
        {
            Timeout = TimeSpan.FromMinutes(2)
        };
        var content = new StringContent(json, Encoding.UTF8, "application/json");
        try
        {
            var response = await httpClient.PostAsync("http://adam.amentumspacemissions.com:8000/infer_metadata", content).ConfigureAwait(false);
            if (!response.IsSuccessStatusCode)
            {
                var err = await response.Content.ReadAsStringAsync().ConfigureAwait(false);
                ConsoleWindow.Error($"infer_metadata HTTP {response.StatusCode}: {err}");
                return null;
            }
            var stream = await response.Content.ReadAsStreamAsync().ConfigureAwait(false);
            var options = new JsonSerializerOptions
            {
                PropertyNameCaseInsensitive = true
            };
            var result = await JsonSerializer.DeserializeAsync<InferMetadataResult>(stream, options).ConfigureAwait(false);
            return result;
        }
        catch (Exception ex)
        {
            ConsoleWindow.Error($"infer_metadata exception: {ex.Message}");
            return null;
        }
    }

    /// <summary>
    /// Helper DTO for infer_metadata responses.
    /// </summary>
    private class InferMetadataResult
    {
        public string? Summary { get; set; }
        public string? Category { get; set; }
        public List<string> Keywords { get; set; } = new();
        public Dictionary<string, JsonElement>? Debug { get; set; }
    }
}<|MERGE_RESOLUTION|>--- conflicted
+++ resolved
@@ -752,11 +752,7 @@
         _writer.Dispose();
     }
 
-<<<<<<< HEAD
-   
-=======
     
->>>>>>> e54e88e7
 
     /// <summary>
     /// Calls the infer_metadata endpoint to obtain a summary, category and keyword list
