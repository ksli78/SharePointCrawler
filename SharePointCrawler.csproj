<Project Sdk="Microsoft.NET.Sdk">
  <PropertyGroup>
<<<<<<< HEAD
    <!-- Configure as a Windows Forms application targeting .NET 8 on Windows -->
=======
    <!-- Configure as a Windows Forms application targeting .NET 8 on Windows -->
>>>>>>> 01fff63c
    <OutputType>WinExe</OutputType>
    <TargetFramework>net8.0-windows</TargetFramework>
    <UseWindowsForms>true</UseWindowsForms>
    <EnableWindowsTargeting>true</EnableWindowsTargeting>
    <!-- Enable implicit using directives and nullable reference types -->
    <ImplicitUsings>enable</ImplicitUsings>
    <Nullable>enable</Nullable>
  </PropertyGroup>
  <ItemGroup>
    <None Remove="docstoingest.txt" />
  </ItemGroup>
  <ItemGroup>
    <Content Include="docstoingest.txt">
      <CopyToOutputDirectory>Always</CopyToOutputDirectory>
    </Content>
  </ItemGroup>
  <ItemGroup>
    <PackageReference Include="DocumentFormat.OpenXml" Version="3.3.0" />
    <PackageReference Include="UglyToad.PdfPig" Version="1.7.0-custom-5" />
  </ItemGroup>
</Project><|MERGE_RESOLUTION|>--- conflicted
+++ resolved
@@ -1,10 +1,6 @@
 <Project Sdk="Microsoft.NET.Sdk">
   <PropertyGroup>
-<<<<<<< HEAD
-    <!-- Configure as a Windows Forms application targeting .NET 8 on Windows -->
-=======
     <!-- Configure as a Windows Forms application targeting .NET 8 on Windows -->
->>>>>>> 01fff63c
     <OutputType>WinExe</OutputType>
     <TargetFramework>net8.0-windows</TargetFramework>
     <UseWindowsForms>true</UseWindowsForms>
